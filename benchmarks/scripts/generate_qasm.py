#!/usr/bin/env python
# coding: utf-8

# ### Prepare & Select
# Prepare an N-qubit GHZ state and select the all ones state.

from write_qasm import write_qasm
from cirq_circuits import cirq_prep_select
from qiskit_circuits import qcnn_circuit
from numpy import log2, ceil


# ### Prepare & Select
<<<<<<< HEAD
num_qubits = 10
target_state="1" * num_qubits
=======
num_qubits = 25
target_state = "1" * num_qubits
>>>>>>> c66a3e89

circuit = cirq_prep_select(num_qubits, target_state=target_state)
filename = f"prep_select_N{num_qubits}_ghz"

write_qasm(
    circuit,
    circuit_name=filename,
    # basis_gates=['rz', 'rx', 'ry', 'h', 'cx']
)

# ### QCNN circuit
num_qubits = 10
num_layers = int(ceil(log2(num_qubits)))

seed = 12345

circuit = qcnn_circuit(num_qubits, seed=seed)
filename = f"qcnn_N{num_qubits}_{num_layers}layers"

<<<<<<< HEAD
write_qasm(circuit, 
circuit_name=filename, 
basis_gates=['rz', 'rx', 'ry', 'h', 'cx'])
=======
write_qasm(
    circuit, circuit_name=filename, basis_gates=["rz", "rx", "ry", "h", "cx"]
)

# ### Parameterized VQE ansatz
num_qubits = 50
num_layers = num_qubits * 2
num_layers = num_qubits * 2

circuit = VQE_ansatz(num_qubits, num_layers)
filename = f"VQE_ansatz_N{num_qubits}_{num_layers}layers"

write_qasm(circuit, circuit_name=filename, version="3")

# ### QAOA neighest neighbors Ising mode
num_qubits = 50
num_layers = num_qubits * 3

circuit = qaoa_ising_ansatz(num_qubits, num_layers)
filename = f"QAOA_Ising_ansatz_N{num_qubits}_{num_layers}layers"

write_qasm(circuit, circuit_name=filename, version="3")
>>>>>>> c66a3e89
<|MERGE_RESOLUTION|>--- conflicted
+++ resolved
@@ -11,13 +11,8 @@
 
 
 # ### Prepare & Select
-<<<<<<< HEAD
-num_qubits = 10
-target_state="1" * num_qubits
-=======
 num_qubits = 25
 target_state = "1" * num_qubits
->>>>>>> c66a3e89
 
 circuit = cirq_prep_select(num_qubits, target_state=target_state)
 filename = f"prep_select_N{num_qubits}_ghz"
@@ -37,11 +32,6 @@
 circuit = qcnn_circuit(num_qubits, seed=seed)
 filename = f"qcnn_N{num_qubits}_{num_layers}layers"
 
-<<<<<<< HEAD
-write_qasm(circuit, 
-circuit_name=filename, 
-basis_gates=['rz', 'rx', 'ry', 'h', 'cx'])
-=======
 write_qasm(
     circuit, circuit_name=filename, basis_gates=["rz", "rx", "ry", "h", "cx"]
 )
@@ -63,5 +53,4 @@
 circuit = qaoa_ising_ansatz(num_qubits, num_layers)
 filename = f"QAOA_Ising_ansatz_N{num_qubits}_{num_layers}layers"
 
-write_qasm(circuit, circuit_name=filename, version="3")
->>>>>>> c66a3e89
+write_qasm(circuit, circuit_name=filename, version="3")
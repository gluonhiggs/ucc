from qiskit import transpile, QuantumCircuit
<<<<<<< HEAD
from qiskit.providers import BackendV2
from qiskit.transpiler import CouplingMap


from ..quantum_translator import QuantumTranslator
=======

>>>>>>> bf73af00

from ucc.transpilers.ucc_defaults import UCCDefault1


class UCCTranspiler:
    @staticmethod
    def transpile(circuit, target = None, mode: str = 'ucc', get_gate_counts = False) -> str:
        """
        Transpiles the given quantum `circuit` using either default Qiskit or UCC default compiler passes, as specified by the `mode`.
        
        Parameters:
            circuit (qiskit.QuantumCircuit): The Qiskit circuit to transpile.
            mode (str): 'qiskit' or 'ucc', specifies which set of transpiler    passes to use.
            backend: Can be a Qiskit backend or coupling map, or a list of connections between qubits. If None, all-to-all connectivity is assumed.
                        If Qiskit backend or coupling map, only the coupling list extracted from the backend is used.

        Returns:
            QuantumCircuit: The transpiled quantum circuit.
        """
        if mode == 'ucc':
            if target is None:
                coupling_list = None
            elif isinstance(target, BackendV2):
                coupling_list = list(target.coupling_map.get_edges())
            elif isinstance(target, CouplingMap):
                coupling_list = target.get_edges()
            elif isinstance(target, list):
                coupling_list = target
            else:
                raise ValueError("Invalid backend type. Must be a Qiskit backend, coupling map, or a list of connections between qubits.")
        
        # Transpile the circuit
        if mode == 'qiskit':
            transpiled_circuit = transpile(circuit, optimization_level=3, backend = target)
        elif mode == 'ucc':
            ucc_transpiler = UCCDefault1()
            transpiled_circuit = ucc_transpiler.run(circuit, coupling_list=coupling_list)

        if get_gate_counts:
            gate_counts = transpiled_circuit.count_ops()
        else:
            gate_counts = None
        
        return transpiled_circuit, gate_counts
<|MERGE_RESOLUTION|>--- conflicted
+++ resolved
@@ -1,13 +1,7 @@
 from qiskit import transpile, QuantumCircuit
-<<<<<<< HEAD
 from qiskit.providers import BackendV2
 from qiskit.transpiler import CouplingMap
 
-
-from ..quantum_translator import QuantumTranslator
-=======
-
->>>>>>> bf73af00
 
 from ucc.transpilers.ucc_defaults import UCCDefault1
 
